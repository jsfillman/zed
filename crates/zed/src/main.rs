--- conflicted
+++ resolved
@@ -137,15 +137,11 @@
         })
         .detach();
 
-<<<<<<< HEAD
         let project_store = cx.add_model(|_| ProjectStore::new());
-=======
         let db = cx.background().block(db);
         client.start_telemetry(db.clone());
         client.report_event("start app", Default::default());
 
-        let project_store = cx.add_model(|_| ProjectStore::new(db.clone()));
->>>>>>> e96abf14
         let app_state = Arc::new(AppState {
             languages,
             themes,
