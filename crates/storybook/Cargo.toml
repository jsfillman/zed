--- conflicted
+++ resolved
@@ -8,24 +8,15 @@
 name = "storybook"
 path = "src/storybook.rs"
 
-[features]
-test-support = []
-
 [dependencies]
 anyhow.workspace = true
-<<<<<<< HEAD
-derive_more.workspace = true
-gpui2 = { path = "../gpui2" }
-=======
 clap = { version = "4.4", features = ["derive", "string"] }
 chrono = "0.4"
 fs = { path = "../fs" }
 futures.workspace = true
 gpui2 = { path = "../gpui2" }
 itertools = "0.11.0"
->>>>>>> 456baaa1
 log.workspace = true
-refineable = { path = "../refineable" }
 rust-embed.workspace = true
 serde.workspace = true
 settings = { path = "../settings" }
